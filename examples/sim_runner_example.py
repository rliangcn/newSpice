from spicelib import SimRunner
from spicelib import SpiceEditor
<<<<<<< HEAD
from spicelib.simulators.ltspice_simulator import LTspice
=======
from spicelib.sim.ltspice_simulator import LTspice
>>>>>>> a0da494d


# select spice model
LTC = SimRunner(simulator=LTspice, output_folder='./temp')
netlist = SpiceEditor('./testfiles/Batch_Test.net')
# set default arguments
netlist.set_parameters(res=0, cap=100e-6)
netlist.set_component_value('R2', '2k')  # Modifying the value of a resistor
netlist.set_component_value('R1', '4k')
netlist.set_element_model('V3', "SINE(0 1 3k 0 0 0)")  # Modifying the
netlist.set_component_value('XU1:C2', 20e-12)  # modifying a define simulation
netlist.add_instructions(
    "; Simulation settings",
    ";.param run = 0"
)
netlist.set_parameter('run', 0)

for opamp in ('AD712', 'AD820'):
    netlist.set_element_model('XU1', opamp)
    for supply_voltage in (5, 10, 15):
        netlist.set_component_value('V1', supply_voltage)
        netlist.set_component_value('V2', -supply_voltage)
        print("simulating OpAmp", opamp, "Voltage", supply_voltage)
        LTC.run(netlist)

for raw, log in LTC:
    print("Raw file: %s, Log file: %s" % (raw, log))
    # do something with the data
    # raw_data = RawRead(raw)
    # log_data = LTSteps(log)
    # ...

netlist.reset_netlist()
netlist.add_instructions(
    "; Simulation settings",
    ".ac dec 30 10 1Meg",
    ".meas AC Gain MAX mag(V(out)) ; find the peak response and call it ""Gain""",
    ".meas AC Fcut TRIG mag(V(out))=Gain/sqrt(2) FALL=last"
)

# Sim Statistics
print('Successful/Total Simulations: ' + str(LTC.okSim) + '/' + str(LTC.runno))

enter = input("Press enter to delete created files")
if enter == '':
    LTC.file_cleanup()<|MERGE_RESOLUTION|>--- conflicted
+++ resolved
@@ -1,11 +1,7 @@
 from spicelib import SimRunner
 from spicelib import SpiceEditor
-<<<<<<< HEAD
+
 from spicelib.simulators.ltspice_simulator import LTspice
-=======
-from spicelib.sim.ltspice_simulator import LTspice
->>>>>>> a0da494d
-
 
 # select spice model
 LTC = SimRunner(simulator=LTspice, output_folder='./temp')
